--- conflicted
+++ resolved
@@ -8,13 +8,10 @@
 from app.services.payment_consumer import PaymentConsumer
 from app.database import SessionLocal
 import os
-<<<<<<< HEAD
 import asyncio
-=======
 from dotenv import load_dotenv
 
 load_dotenv()
->>>>>>> 3fe61366
 
 # Configure logging
 KAFKA_BROKER = os.getenv("KAFKA_BOOTSTRAP_SERVERS")
